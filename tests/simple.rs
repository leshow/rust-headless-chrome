--- conflicted
+++ resolved
@@ -59,7 +59,6 @@
 }
 
 #[test]
-<<<<<<< HEAD
 fn capture_screenshot() -> Result<(), failure::Error> {
     logging::enable_logging();
     let (_, _browser, tab) = dumb_server(include_str!("simple.html"));
@@ -85,7 +84,8 @@
         .map(|(b, e)| (i16::from(*b) - e).pow(2) as u16)
         .sum::<u16>();
     assert!(err < 5);
-=======
+
+#[test]
 fn reload() -> Result<(), failure::Error> {
     logging::enable_logging();
     let mut counter = 0;
@@ -114,6 +114,5 @@
         .find(|n| n.node_value == "1")
         .is_some());
     // TODO test effect of scriptEvaluateOnLoad
->>>>>>> 3496caa4
     Ok(())
 }